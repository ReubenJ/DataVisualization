--- conflicted
+++ resolved
@@ -80,9 +80,6 @@
         .attr("id", d => d.genre);
 
     tbody.selectAll("tr").on("click", function(e, d) {
-<<<<<<< HEAD
-        tbody.selectAll("tr").attr("style", "background-color: unset");
-=======
         tbody.selectAll("tr").attr("style", null);
         d3.selectAll("[id^=genreRow-]")
                     .attr("style", "opacity: 100%;")
@@ -90,7 +87,6 @@
                     .sort((a, b) => d3.ascending(a.ranking, b.ranking))
                     .selectAll("td")
                     .attr("style", "background-color: revert; color: #fff");
->>>>>>> 690581f5
         d3.select(this).attr("style", "background-color: #1DB954");
 
         // Highlight artist node based on selected genre
@@ -144,23 +140,6 @@
             .attr("style", "background-color: #fff; color: #000;")
             .lower();
         }
-<<<<<<< HEAD
-        
-        d3.select("#resetGenre")
-        .on("click", function() {
-            // d3.selectAll("")
-            d3.selectAll("[id^=genreRow-]")
-                .attr("style", "opacity: 100%;")
-                .filter(d => d !== undefined)
-                .sort((a, b) => d3.ascending(a.ranking, b.ranking))
-                .selectAll("td")
-                .attr("style", "background-color: none; color: #fff");
-            song_rows
-                .attr("style", "background-color: none; color: #fff");
-        });
-=======
->>>>>>> 690581f5
-
         document.getElementById('id').scrollIntoView();
 
     });
